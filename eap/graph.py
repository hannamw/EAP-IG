from typing import List, Dict, Union, Tuple, Literal, Optional, Set
import json
import heapq

from einops import einsum
import torch
from transformer_lens import HookedTransformer, HookedTransformerConfig
import numpy as np
import pygraphviz as pgv

from .visualization import get_color, generate_random_color

class Node:
    """
    A node in our computational graph. The in_hook is the TL hook into its inputs, 
    while the out_hook gets its outputs.
    """
    name: str
    layer: int
    in_hook: str
    out_hook: str
    index: Tuple
    parents: Set['Node']
    parent_edges: Set['Edge']
    children: Set['Node']
    child_edges: Set['Edge']
    in_graph: bool
    score: Optional[float]
    neurons: Optional[torch.Tensor]
    neurons_scores: Optional[torch.Tensor]
    qkv_inputs: Optional[List[str]]

    def __init__(self, name: str, layer:int, in_hook: List[str], out_hook: str, index: Tuple, 
                 graph:'Graph', qkv_inputs: Optional[List[str]]=None):
        self.name = name
        self.layer = layer
        self.in_hook = in_hook
        self.out_hook = out_hook 
        self.index = index
        self.graph = graph
        self.parents = set()
        self.children = set()
        self.parent_edges = set()
        self.child_edges = set()
        self.qkv_inputs = qkv_inputs
    
    def __repr__(self):
        return f'Node({self.name}, in_graph: {self.in_graph})'
    
    def __hash__(self):
        return hash(self.name)
    
    # Nodes just report back their in_graph/score/neurons_in_graph/neurons_scores status from the graph
    @property
    def in_graph(self):
        return self.graph.nodes_in_graph[self.graph.forward_index(self, attn_slice=False)]

    @in_graph.setter
    def in_graph(self, value):
        self.graph.nodes_in_graph[self.graph.forward_index(self, attn_slice=False)] = value

    @property
    def score(self):
        if self.graph.nodes_scores is None:
            return None
        return self.graph.nodes_scores[self.graph.forward_index(self, attn_slice=False)]

    @score.setter
    def score(self, value):
        if self.graph.nodes_scores is None:
            raise RuntimeError(f"Cannot set score for node {self.name} because the graph does not have node scores enabled")
        self.graph.nodes_scores[self.graph.forward_index(self, attn_slice=False)] = value
        
    @property
    def neurons(self):
        if self.graph.neurons is None:
            return None
        return self.graph.neurons[self.graph.forward_index(self, attn_slice=False)]

    @score.setter
    def neurons(self, value):
        if self.graph.neurons is None:
            raise RuntimeError(f"Cannot set score for node {self.name} because the graph does not have node scores enabled")
        self.graph.neurons[self.graph.forward_index(self, attn_slice=False)] = value
        
    @property
    def neurons_scores(self):
        if self.graph.neurons_scores is None:
            return None
        return self.graph.neurons_scores[self.graph.forward_index(self, attn_slice=False)]

    @score.setter
    def neurons_scores(self, value):
        if self.graph.neurons_scores is None:
            raise RuntimeError(f"Cannot set score for node {self.name} because the graph does not have node scores enabled")
        self.graph.neurons_scores[self.graph.forward_index(self, attn_slice=False)] = value

class LogitNode(Node):
    def __init__(self, n_layers:int, graph: 'Graph'):
        name = 'logits' 
        index = slice(None) 
        super().__init__(name, n_layers - 1, f"blocks.{n_layers - 1}.hook_resid_post", '', index, graph)
        
    @property
    def in_graph(self):
        return True

    @in_graph.setter
    def in_graph(self, value):
        raise ValueError(f"Cannot set in_graph for logits node (always True)")
        
class MLPNode(Node):
    def __init__(self, layer: int, graph: 'Graph'):
        name = f'm{layer}'
        index = slice(None)
        super().__init__(name, layer, f"blocks.{layer}.hook_mlp_in", f"blocks.{layer}.hook_mlp_out", index, graph)

class AttentionNode(Node):
    head: int
    def __init__(self, layer:int, head:int, graph: 'Graph'):
        name = f'a{layer}.h{head}' 
        self.head = head
        index = (slice(None), slice(None), head) 
        super().__init__(name, layer, f'blocks.{layer}.hook_attn_in', f"blocks.{layer}.attn.hook_result", index, graph, qkv_inputs=[f'blocks.{layer}.hook_{letter}_input' for letter in 'qkv'])

class InputNode(Node):
    def __init__(self, graph: 'Graph'):
        name = 'input' 
        index = slice(None) 
        super().__init__(name, 0, '', "hook_embed", index, graph)

class Edge:
<<<<<<< HEAD
    graph: 'Graph'
=======
    """An Edge in a graph. 
    Attributes:
        name: (str): the edge's name, given as [PARENT]->[CHILD]<[OPTIONAL QKV>]; the latter applies only if [CHILD] is an AttentionNode
        parent: (Node): the parent node of the edge
        child: (Node): the child node of the edge
        hook: (str): the hook into the child node
        index: (Tuple): the index of the child node (only really relevant for AttentionNodes)
        score: (Optional[float]): the score of the edge (given by an attribution method)
        in_graph: (bool): whether the edge is in the graph or not"""
>>>>>>> 48e8605b
    name: str
    parent: Node 
    child: Node 
    hook: str
    index: Tuple
    def __init__(self, graph: 'Graph', parent: Node, child: Node, qkv:Optional[Literal["q", "k", "v"]]=None):
        self.graph = graph
        self.name = f'{parent.name}->{child.name}' if qkv is None else f'{parent.name}->{child.name}<{qkv}>'
        self.parent = parent 
        self.child = child
        self.qkv = qkv
        self.matrix_index = (graph.forward_index(parent, attn_slice=False), graph.backward_index(child, qkv, attn_slice=False))
                
        if isinstance(child, AttentionNode):
            if qkv is None:
                raise ValueError(f'Edge({self.name}): Edges to attention heads must have a non-none value for qkv.')
            self.hook = f'blocks.{child.layer}.hook_{qkv}_input'
            self.index = (slice(None), slice(None), child.head)
        else:
            self.index = child.index
            self.hook = child.in_hook
<<<<<<< HEAD
=======

    def get_color(self):
        if self.qkv is not None:
            return EDGE_TYPE_COLORS[self.qkv]
        elif self.score < 0:
            return "#FF0000"
        else:
            return "#000000"
>>>>>>> 48e8605b

    def __repr__(self):
        return f'Edge({self.name}, score: {self.score}, in_graph: {self.in_graph})'
    
    def __hash__(self):
        return hash(self.name)
    
    @property
    def score(self):
        return self.graph.scores[self.matrix_index]
    
    @score.setter
    def score(self, value):
        self.graph.scores[self.matrix_index] = value
    
    @property
    def in_graph(self):
        return self.graph.in_graph[self.matrix_index]
    
    @in_graph.setter
    def in_graph(self, value):
        self.graph.in_graph[self.matrix_index] = value
        
class GraphConfig(dict):
    def __init__(self, *args, **kwargs):
        super(GraphConfig, self).__init__(*args, **kwargs)
        self.__dict__ = self

class Graph:
<<<<<<< HEAD
    nodes: Dict[str, Node]  # Maps from node names ('input', 'a0.h0', 'm0', 'logits', etc.) to Node objects
    edges: Dict[str, Edge]  # Maps from edge names ('input->a0.h0', 'a0.h0->m0', etc.) to Edge objects. Attn edges are denoted as 'input->a0.h0<q>', 'input->a0.h0<k>', 'input->a0.h0<v>'
    n_forward: int  # the number of forward (source) nodes
    n_backward: int  # the number of backward (destination) nodes
    scores: torch.Tensor  # (n_forward, n_backward) tensor of edge scores
    in_graph: torch.Tensor  # (n_forward, n_backward) tensor of whether the edge is in the graph
    neurons_scores: Optional[torch.Tensor]  # (n_forward, d_model) tensor of neuron scores for each forward node. If a neuron's score is NaN, this indicates it has not been scored, and needs to stay in the graph.
    neurons_in_graph: Optional[torch.Tensor]  # (n_forward, d_model) tensor of whether the neuron is in the graph
    nodes_scores: Optional[torch.Tensor]  # (n_forward) tensor of source node scores. If None, nodes have no scores. If a node's score is NaN, this indicates it has not been scored, and needs to stay in the graph.
    nodes_in_graph: torch.Tensor  # (n_forward) tensor of whether the (source) node is in the graph
    forward_to_backward: torch.Tensor
    real_edge_mask: torch.Tensor   # (n_forward, n_backward) tensor of whether the edge is real (some edges are not real, e.g. m10->m2)
    cfg: GraphConfig
=======
    """
    Represents a graph that consists of nodes and edges.

    Attributes:
        nodes (Dict[str, Node]): A dictionary of nodes in the graph, where the key is the node name and the value is the node object.
        edges (Dict[str, Edge]): A dictionary of edges in the graph, where the key is the edge name and the value is the edge object.
        n_forward (int): The number of forward nodes in the graph, i.e. the # of nodes whose output activations we care about
        n_backward (int): The number of backward nodes/indices in the graph, i.e. the # of nodes whose input gradients we care about. Note that attention heads have 3 inputs that need to be dealt with during a backward pass
        cfg (HookedTransformerConfig): The configuration object for the graph.
    """    
    nodes: Dict[str, Node]
    edges: Dict[str, Edge]
    n_forward: int 
    n_backward: int
    cfg: HookedTransformerConfig
>>>>>>> 48e8605b

    def __init__(self):
        self.nodes = {}
        self.edges = {}
        self.n_forward = 0
        self.n_backward = 0

    def add_edge(self, parent:Node, child:Node, qkv:Optional[Literal["q", "k", "v"]]=None):
        edge = Edge(self, parent, child, qkv)
        self.real_edge_mask[edge.matrix_index] = True
        self.edges[edge.name] = edge
        parent.children.add(child)
        parent.child_edges.add(edge)
        child.parents.add(parent)
        child.parent_edges.add(edge)
<<<<<<< HEAD
        
        
=======

>>>>>>> 48e8605b
    def prev_index(self, node: Node) -> Union[int, slice]:
        """Return the forward index before which all nodes contribute to the input of the given node
        Args:
            node (Node): The node to get the prev forward index of
<<<<<<< HEAD
=======

>>>>>>> 48e8605b
        Returns:
            Union[int, slice]: an index representing the prev forward index of the node
        """
        if isinstance(node, InputNode):
            return 0
        elif isinstance(node, LogitNode):
            return self.n_forward
<<<<<<< HEAD
=======
        elif isinstance(node, MLPNode):
            if self.cfg['parallel_attn_mlp']:
                return 1 + node.layer * (self.cfg['n_heads'] + 1)
            else:
                return 1 + node.layer * (self.cfg['n_heads'] + 1) + self.cfg['n_heads']
        elif isinstance(node, AttentionNode):
            i =  1 + node.layer * (self.cfg['n_heads'] + 1)
            return i
        else:
            raise ValueError(f"Invalid node: {node} of type {type(node)}")

    def forward_index(self, node:Node, attn_slice=True):
        """Return the forward index of the given node. Every node but the logits has a forward index, representing where in a tensor of n_forward x d_model activations the node's activations are stored.
        Args:
            node (Node): The node to get the forward index of
            attn_slice (bool): whether to return a slice for the attention heads or an integer for the node
        Returns:
            Union[int, slice]: an index representing the forward index of the node"""
        if isinstance(node, InputNode):
            return 0
        elif isinstance(node, LogitNode):
            raise ValueError("No forward index for logits node")
>>>>>>> 48e8605b
        elif isinstance(node, MLPNode):
            if self.cfg['parallel_attn_mlp']:
                return 1 + node.layer * (self.cfg['n_heads'] + 1)
            else:
                return 1 + node.layer * (self.cfg['n_heads'] + 1) + self.cfg['n_heads']
        elif isinstance(node, AttentionNode):
            i =  1 + node.layer * (self.cfg['n_heads'] + 1)
            return i
        else:
            raise ValueError(f"Invalid node: {node} of type {type(node)}")
        
    @classmethod
    def _n_forward(cls, cfg) -> int:
        return 1 + cfg.n_layers * (cfg.n_heads + 1)
    
    @classmethod
    def _n_backward(cls, cfg) -> int:
        return cfg.n_layers * (3 * cfg.n_heads + 1) + 1
        
    @classmethod
    def _forward_index(cls, cfg, node_name:str, attn_slice:bool=False) -> int:
        """Given a model's config and a node specification, return the forward (source) index of the node in the graph. The forward index is the index of the node in the forward pass of the model, which is used to index into the graph's tensors.

<<<<<<< HEAD
        Args:
            cfg (_type_): a (HookedTransformer) config object
            node_name (str): Name of the node: 'input', 'logits', 'm0', 'a0.h0', etc.
            attn_slice (bool, optional): _description_. Defaults to False.

        Returns:
            int: the forward index
        """
        if node_name == 'input':
            return 0
        elif node_name == 'logits':
            return 1 + cfg.n_layers * (cfg.n_heads + 1)
        elif node_name[0] == 'm':
            layer = int(node_name[1:])
            return 1 + layer * (cfg.n_heads + 1) + cfg.n_heads
        elif node_name[0] == 'a':
            layer, head = node_name.split('.')
            layer = int(layer[1:])
            head = int(head[1:])
            i =  1 + layer * (cfg.n_heads + 1)
            return slice(i, i + cfg.n_heads) if attn_slice else i + head
        else:
            raise ValueError(f"Invalid node: {node_name}") 

    def forward_index(self, node:Node, attn_slice=True) -> int:
        return Graph._forward_index(self.cfg, node.name, attn_slice)        

    @classmethod
    def _backward_index(cls, cfg, node_name:str, qkv=None, attn_slice=False) -> int:
        """Given a model's config and a node specification, return the backward (destination) index of the node in the graph. The backward index is the index of the node in the backward pass of the model, which is used to index into the graph's tensors.

        Args:
            cfg (_type_): A (HookedTransformer) config object
            node_name (str): Name of the node: 'input', 'logits', 'm0', 'a0.h0', etc.
            qkv (_type_, optional): Whether the destination (for attention heads) is the q/k/v input. Defaults to None.
            attn_slice (bool, optional): _description_. Defaults to False.

        Returns:
            int: the backward index
        """
        if node_name == 'input':
=======
    def backward_index(self, node:Node, qkv=None, attn_slice=True):
        """Return the backward index of the given node. Every node but the input node has a backward index, representing where in a tensor of n_backward x d_model activations the node's activations are stored. Note that because attention heads have 3 inputs, they correspondingly 3 backward indices, depending on which of q, k, or v you want.
        Args:
            node (Node): The node to get the backward index of
            qkv (str): which of q, k, or v to get the backward index of
            attn_slice (bool): whether to return a slice for the attention heads or an integer for the node
        Returns:
            Union[int, slice]: an index representing the backward index of the node"""
        if isinstance(node, InputNode):
>>>>>>> 48e8605b
            raise ValueError(f"No backward for input node")
        elif node_name == 'logits':
            return -1
        elif node_name[0] == 'm':
            layer = int(node_name[1:])
            return (layer) * (3 * cfg['n_heads'] + 1) + 3 * cfg['n_heads']
        elif node_name[0] == 'a':
            assert qkv in 'qkv', f'Must give qkv for AttentionNode, but got {qkv}'
            layer, head = node_name.split('.')
            layer = int(layer[1:])
            head = int(head[1:])
            i = layer * (3 * cfg['n_heads'] + 1) + ('qkv'.index(qkv) * cfg['n_heads'])
            return slice(i, i + cfg['n_heads']) if attn_slice else i + head
        else:
<<<<<<< HEAD
            raise ValueError(f"Invalid node: {node_name}")
        
    def backward_index(self, node:Node, qkv=None, attn_slice=True) -> int:
        return Graph._backward_index(self.cfg, node.name, qkv, attn_slice)
        
    def get_dst_nodes(self) -> List[str]:
        heads = []
        for layer in range(self.cfg['n_layers']):
            for letter in 'qkv':
                for attention_head in range(self.cfg['n_heads']):
                    heads.append(f'a{layer}.h{attention_head}<{letter}>')
            heads.append(f'm{layer}')
        heads.append('logits')
        return heads

    def weighted_edge_count(self) -> float:
        """Generates a count of the edges, weighted by number of neurons included if applicable

        Returns:
            float: weighted edge count
        """
        if self.neurons_in_graph is not None:
            return (einsum(self.in_graph.float(), self.neurons_in_graph.float(), 'forward backward, forward d_model ->') / self.cfg['d_model']).item()
        else:
            return float(self.count_included_edges())

    def count_included_edges(self) -> int:
        return self.in_graph.sum().item()
    
    def count_included_nodes(self) -> int:
        return self.nodes_in_graph.sum().item()
=======
            raise ValueError(f"Invalid node: {node} of type {type(node)}")

    def get_scores(self, nonzero=False, in_graph=False, sort=True):
        """Return the scores of the edges in the graph
        Args:
            nonzero (bool): whether to return only the nonzero scores
            in_graph (bool): whether to return only the scores of the edges that are in the graph
            sort (bool): whether to sort the scores before returning them
        Returns:
            torch.Tensor: a tensor of the scores of the edges in the graph"""
        s = torch.tensor([edge.score for edge in self.edges.values() if edge.score != 0 and (edge.in_graph or not in_graph)]) if nonzero else torch.tensor([edge.score for edge in self.edges.values()])
        return torch.sort(s).values if sort else s

    def get_dst_nodes(self):
        heads = []
        for layer in range(self.cfg['n_layers']):
            for letter in 'qkv':
                for attention_head in range(self.cfg['n_heads']):
                    heads.append(f'a{layer}.h{attention_head}<{letter}>')
            heads.append(f'm{layer}')
        heads.append('logits')
        return heads

    def count_included_edges(self):
        return sum(edge.in_graph for edge in self.edges.values())
>>>>>>> 48e8605b
    
    def count_included_neurons(self) -> int:
        return self.neurons_in_graph.sum().item()
    
    def reset(self, empty=True):
        """Resets the graph, setting everything to zero. If empty is False, sets everything to True instead.

<<<<<<< HEAD
        Args:
            empty (bool, optional): If true, removes everything from graph; otherwise adds everything. Defaults to True.
        """
        if empty:
            self.nodes_in_graph *= False
            self.in_graph *= False
            if self.neurons_in_graph is not None:
                self.neurons_in_graph *= False
        else:
            self.nodes_in_graph[:] = True
            self.in_graph[:] = True
            self.in_graph &= self.real_edge_mask
            if self.neurons_in_graph is not None:
                self.neurons_in_graph[:] = True
                
    def apply_threshold(self, threshold: float, absolute: bool, reset: bool=True, level:Literal['edge','node','neuron']='edge', prune=True):
        """Apply a threshold to the graph, setting the in_graph attribute of edges/nodes/neurons to True if the score is above the threshold. If a node or neuron has no score, it's assumed to always be in the graph.
        Args:
            threshold (float): the threshold to apply
            absolute (bool): whether to take the absolute value of the scores before applying the threshold
            reset (bool): resets the graph, setting everything to zero, before applying topn. Only if reset=True will corresponding outgoing edges be added after neuron and node topn
            level (str, optional): level at which to apply topn. Defaults to 'edge'.
            prune (bool): whether to prune the graph after applying topn"""
=======
    def apply_threshold(self, threshold: float, absolute: bool):
        """Apply a threshold to the graph, setting the in_graph attribute of edges to True if the score is above the threshold
        Args:
            threshold (float): the threshold to apply
            absolute (bool): whether to take the absolute value of the scores before applying the threshold"""
>>>>>>> 48e8605b
        threshold = float(threshold)
        if reset:
            self.reset()

        if level == 'neuron':
            unscored_neurons = torch.isnan(self.neurons_scores)
            neuron_score_copy = self.neurons_scores.clone()
            if absolute:
                neuron_score_copy = torch.abs(neuron_score_copy)
                
            # We definitely want unscored neurons to be in the graph
            neuron_score_copy[unscored_neurons] = torch.inf
            included_neurons = (neuron_score_copy >= threshold)
            self.neurons_in_graph[:] = included_neurons
            
            if reset: 
                # if we've reset the graph (everything is empty), add in the nodes that are on
                # and activate their outgoing edges
                self.nodes_in_graph += self.neurons_in_graph.any(dim=1)
                self.in_graph += self.nodes_in_graph.view(-1, 1)
                
        elif level == 'node':
            unscored_nodes =  torch.isnan(self.nodes_scores)
            
            node_score_copy = self.nodes_scores.clone()
            if absolute:
                node_score_copy = torch.abs(node_score_copy)
                
            node_score_copy[unscored_nodes] = torch.inf
            included_nodes = (node_score_copy >= threshold)
            self.nodes_in_graph[:] = included_nodes
                            
            if reset: 
                # if we've reset the graph (everything is empty), add in the nodes that are on
                # and activate their outgoing edges
                self.in_graph += self.nodes_in_graph.view(-1, 1)
                
        elif level == 'edge':
            edge_scores = self.scores.clone()
            if absolute:
                edge_scores = torch.abs(edge_scores)
            
            # masking out the edges that are not real
            edge_scores[~self.real_edge_mask] = -torch.inf 
            
            surpass_threshold = edge_scores >= threshold
            self.in_graph[:] = surpass_threshold
            
            if reset:
                nodes_with_outgoing = self.in_graph.any(dim=1)
                nodes_with_ingoing = einsum(self.in_graph.any(dim=0).float(), self.forward_to_backward.float(), 'backward, forward backward -> forward') > 0
                nodes_with_ingoing[0] = True
                self.nodes_in_graph += nodes_with_outgoing & nodes_with_ingoing
        else:
            raise ValueError(f"Invalid level: {level}")
        
        if prune:
            self.prune()
    
<<<<<<< HEAD
    def apply_topn(self, n:int, absolute: bool, level:Literal['edge','node','neuron']='edge', reset: bool=True, prune:bool=True):
        """Sets the graph to contain only the top-n components. The components are specified by the level parameter, which can be 'edge','node', or 'neuron'. If 'node', the top-n nodes are selected based on their scores, and all outgoing edges to nodes in the graph are true. If 'edge', the top-n edges are selected based on their scores. If 'neuron', the top-n neurons are selected based on their scores, and all outgoing edges to nodes with neurons in the graph are true.

        Args:
            n (int): number of edges/nodes/neurons to take
            absolute (bool): whether to apply topn based on the absolute value of the scores
            reset (bool): resets the graph, setting everything to zero, before applying topn. Only if reset=True will corresponding edges be added after neuron and node topn
            level (str, optional): level at which to apply topn. Defaults to 'edge'.
            prune (bool): whether to prune the graph after applying topn
        """
        if reset:
            self.reset()

        if level == 'neuron':
            scored_neurons =  ~torch.isnan(self.neurons_scores)
            n_scored_neurons = scored_neurons.sum()
            assert  n <= n_scored_neurons, f"Requested n ({n}) is greater than the number of scored neurons ({n_scored_neurons})"
            neuron_score_copy = self.neurons_scores.clone()
            if absolute:
                neuron_score_copy = torch.abs(neuron_score_copy)
                
            neuron_score_copy[~scored_neurons] = -torch.inf
            sorted_neurons = torch.argsort(neuron_score_copy.view(-1), descending=True)

            # set the topn neurons to be in the graph
            self.neurons_in_graph.view(-1)[sorted_neurons[:n]] = True
            # set those outside the topn not to be in the graph
            self.neurons_in_graph.view(-1)[sorted_neurons[n:]] = False
            # unscored neurons must also be re-added to the graph
            self.neurons_in_graph.view(-1)[~scored_neurons.view(-1)] = True
            # remove any nodes with no neurons in the graph
            
            if reset: 
                # if we've reset the graph (everything is empty), add in the nodes that are on
                # and activate their outgoing edges
                self.nodes_in_graph += self.neurons_in_graph.any(dim=1)
                self.in_graph += self.nodes_in_graph.view(-1, 1)
                
        elif level == 'node':
            scored_nodes =  ~torch.isnan(self.nodes_scores)
            n_scored_nodes = scored_nodes.sum()
            assert  n <= n_scored_nodes, f"Requested n ({n}) is greater than the number of scored nodes ({n_scored_nodes})"

            node_score_copy = self.nodes_scores.clone()
            if absolute:
                node_score_copy = torch.abs(node_score_copy)
                
            node_score_copy[~scored_nodes] = -torch.inf
            sorted_nodes = torch.argsort(node_score_copy.view(-1), descending=True)

            # set the topn neurons to be in the graph
            self.nodes_in_graph.view(-1)[sorted_nodes[:n]] = True
            # set those outside the topn not to be in the graph
            self.nodes_in_graph.view(-1)[sorted_nodes[n:]] = False
            # unscored nodes must also be re-added to the graph
            self.nodes_in_graph.view(-1)[~scored_nodes.view(-1)] = True
                            
            if reset: 
                # if we've reset the graph (everything is empty), add in the nodes that are on
                # and activate their outgoing edges
                self.in_graph += self.nodes_in_graph.view(-1, 1)

        # get top-n edges
        elif level == 'edge':
            assert n <= self.real_edge_mask.sum(), f"Requested n ({n}) is greater than the number of edges ({self.real_edge_mask.sum()})"
            
            edge_scores = self.scores.clone()
            if absolute:
                edge_scores = torch.abs(edge_scores)
            
            # masking out the edges that are not real
            edge_scores[~self.real_edge_mask] = -torch.inf 
            
            sorted_edges = torch.argsort(edge_scores.view(-1), descending=True)
            self.in_graph.view(-1)[sorted_edges[:n]] = True
            self.in_graph.view(-1)[sorted_edges[n:]] = False
            if reset:
                nodes_with_outgoing = self.in_graph.any(dim=1)
                nodes_with_ingoing = einsum(self.in_graph.any(dim=0).float(), self.forward_to_backward.float(), 'backward, forward backward -> forward') > 0
                nodes_with_ingoing[0] = True
                self.nodes_in_graph += nodes_with_outgoing & nodes_with_ingoing
            
        else:
            raise ValueError(f"Invalid level: {level}")
        
        if prune:
            self.prune()

    def apply_greedy(self, n_edges:int, reset:bool = True, absolute: bool = True, prune:bool = True):
        """
        Gets the topn edges of the graph using a greedy algorithm that works from the logits up. Only defined over edges
        
        Args:
            n_edges (int): the number of edges to include
            reset (bool): whether to reset the graph before applying the greedy algorithm
            absolute (bool): whether to take the absolute value of the scores before applying the greedy algorithm
        """
        if n_edges > len(self.edges):
            raise ValueError(f"n ({n_edges}) is greater than the number of edges ({len(self.edges)})")
        
=======
    def apply_topn(self, n:int, absolute: bool):
        """Apply a top n filter to the graph, setting the in_graph attribute of the n edges with the highest scores to True
        Args:
            n (int): the number of edges to include
            absolute (bool): whether to take the absolute value of the scores before applying the threshold"""
        a = abs if absolute else lambda x: x
        for node in self.nodes.values():
            node.in_graph = False

        sorted_edges = sorted(list(self.edges.values()), key = lambda edge: a(edge.score), reverse=True)
        for edge in sorted_edges[:n]:
            edge.in_graph = True 
            edge.parent.in_graph = True 
            edge.child.in_graph = True 

        for edge in sorted_edges[n:]:
            edge.in_graph = False

    def apply_greedy(self, n_edges, reset=True, absolute: bool = True):
        """Perform a greedy search on the graph, starting from the logits node and selecting the reachable edge with the highest score at each step (of n_edges). An edge is reachable if its child is in the graph; if an edge is selected but its parent is not in the graph, the parent is added.
        Args:
            n_edges (int): the number of edges to include
            reset (bool): whether to reset the in_graph attribute of all nodes and edges before applying the greedy search (defaults to True, you probably want to keep it that way)
            absolute (bool): whether to take the absolute value of the scores before applying the threshold"""
>>>>>>> 48e8605b
        if reset:
            self.nodes_in_graph *= False
            self.in_graph *= False

        def abs_id(s: float):
            return abs(s) if absolute else s

        candidate_edges = sorted([edge for edge in self.edges.values() if edge.child.in_graph], key = lambda edge: abs_id(edge.score), reverse=True)

        edges = heapq.merge(candidate_edges, key = lambda edge: abs_id(edge.score), reverse=True)
        while n_edges > 0:
            n_edges -= 1
            top_edge = next(edges)
            top_edge.in_graph = True
            parent = top_edge.parent
            if not parent.in_graph:
                parent.in_graph = True
                parent_parent_edges = sorted([parent_edge for parent_edge in parent.parent_edges], key = lambda edge: abs_id(edge.score), reverse=True)
                edges = heapq.merge(edges, parent_parent_edges, key = lambda edge: abs_id(edge.score), reverse=True)
        
        if prune:
            self.prune()
        

    def prune(self):
        """Converts a potentially messy Graph into one that is fully connected. The number of components after this is done is strictly non-increasing; it may remove nodes or edges from the graph, but it won't add them. This function first removes nodes with no neurons (if applicable). Then, it repeatedly removes nodes that lack incoming or outgoing edges (or both), and then edges missing a parent or child. Finally, it pruned the neurons of any removed nodes.
        """
        
        # remove neuronless nodes
        if self.neurons_in_graph is not None:
            self.nodes_in_graph *= self.neurons_in_graph.any(dim=1)
        
        old_new_same = False
        # Could take twice as many iterations as there are layers! But will probably not
        while not old_new_same:
            # remove nodes with 0 incoming or outgoing edges
            nodes_with_outgoing = self.in_graph.any(dim=1)
            nodes_with_ingoing = einsum(self.in_graph.any(dim=0).float(), self.forward_to_backward.float(), 'backward, forward backward -> forward') > 0
            nodes_with_ingoing[0] = True  # input node always treated as if it has incoming edges
            new_nodes_in_graph = nodes_with_outgoing & nodes_with_ingoing
            old_new_same = torch.all(new_nodes_in_graph == self.nodes_in_graph)
            self.nodes_in_graph[:] = new_nodes_in_graph
            
            # remove edges with missing parents or children
            forward_in_graph = self.nodes_in_graph.float()
            backward_in_graph = (self.nodes_in_graph.float() @ self.forward_to_backward.float())
            backward_in_graph[-1] = 1  # logits node is always present
            edge_remask = einsum(forward_in_graph, backward_in_graph, 'forward, backward -> forward backward') > 0
            self.in_graph *= edge_remask
            
        # remove neurons from nodes not in the graph
        if self.neurons_in_graph is not None:
                self.neurons_in_graph *= self.nodes_in_graph.view(-1, 1)
            

    @classmethod
    def from_model(cls, model_or_config: Union[HookedTransformer,HookedTransformerConfig, Dict], neuron_level: bool = False, node_scores: bool = False) -> 'Graph':
        """Instantiate a Graph object from a HookedTransformer or HookedTransformerConfig object, or a similar Dict. The neuron_level parameter determines whether the graph should be neuron-level or not, while the node_scores parameter determines whether the graph should have node scores or not. If you don't have scores for all nodes / neurons, just don't set them (default is torch.nan). Any node/neuron without a real score will always be kept in the graph when doing node/neuron-level topn (but might be eliminated by another level's topn, e.g. a node with no neuron scores might be removed if it loses all edges)

        Args:
            model_or_config (Union[HookedTransformer,HookedTransformerConfig, Dict]): A config object; it needs to contain n_layers, n_heads, parallel_attn_mlp, and d_model.
            neuron_level (bool, optional): _description_. Defaults to False.
            node_scores (bool, optional): _description_. Defaults to False.

        Raises:
            ValueError: If you pass an invalid type for model_or_config

        Returns:
            _type_: a Graph
        """
        graph = Graph()
        graph.cfg = GraphConfig()
        if isinstance(model_or_config, HookedTransformer):
            cfg = model_or_config.cfg
            graph.cfg.update({'n_layers': cfg.n_layers, 'n_heads': cfg.n_heads, 'parallel_attn_mlp':cfg.parallel_attn_mlp, 'd_model': cfg.d_model})
        elif isinstance(model_or_config, HookedTransformerConfig):
            cfg = model_or_config
            graph.cfg.update({'n_layers': cfg.n_layers, 'n_heads': cfg.n_heads, 'parallel_attn_mlp':cfg.parallel_attn_mlp, 'd_model': cfg.d_model})
        elif isinstance(model_or_config, dict):
            graph.cfg.update(model_or_config)
        else:
            raise ValueError(f"Invalid input type: {type(model_or_config)}")
            
        graph.n_forward = 1 + graph.cfg['n_layers'] * (graph.cfg['n_heads'] + 1)
        graph.n_backward = graph.cfg['n_layers'] * (3 * graph.cfg['n_heads'] + 1) + 1
        graph.forward_to_backward = torch.zeros((graph.n_forward, graph.n_backward)).bool()
        
        graph.scores = torch.zeros((graph.n_forward, graph.n_backward))
        graph.real_edge_mask = torch.zeros((graph.n_forward, graph.n_backward)).bool()
        graph.in_graph = torch.zeros((graph.n_forward, graph.n_backward)).bool()
        graph.nodes_in_graph = torch.zeros(graph.n_forward).bool()
        if node_scores:
            graph.nodes_scores = torch.zeros(graph.n_forward) 
            graph.nodes_scores[:] = torch.nan
        else:
            graph.nodes_scores = None
        if neuron_level:
            graph.neurons_in_graph = torch.zeros((graph.n_forward, graph.cfg['d_model'])).bool()
            graph.neurons_scores = torch.zeros((graph.n_forward, graph.cfg['d_model']))
            graph.neurons_scores[:] = torch.nan
        else:
            graph.neurons_in_graph = None
            graph.neurons_scores = None
        
        input_node = InputNode(graph)
        graph.nodes[input_node.name] = input_node
        residual_stream = [input_node]

        for layer in range(graph.cfg['n_layers']):
            attn_nodes = [AttentionNode(layer, head, graph) for head in range(graph.cfg['n_heads'])]
            mlp_node = MLPNode(layer, graph)
            
            for attn_node in attn_nodes: 
                graph.nodes[attn_node.name] = attn_node 
                for letter in 'qkv':
                    graph.forward_to_backward[graph.forward_index(attn_node, attn_slice=False), graph.backward_index(attn_node, attn_slice=False, qkv=letter)] = True
            graph.nodes[mlp_node.name] = mlp_node     
            graph.forward_to_backward[graph.forward_index(mlp_node, attn_slice=False), graph.backward_index(mlp_node, attn_slice=False)] = True
                                    
            if graph.cfg['parallel_attn_mlp']:
                for node in residual_stream:
                    for attn_node in attn_nodes:          
                        for letter in 'qkv':           
                            graph.add_edge(node, attn_node, qkv=letter)
                    graph.add_edge(node, mlp_node)
                
                residual_stream += attn_nodes
                residual_stream.append(mlp_node)

            else:
                for node in residual_stream:
                    for attn_node in attn_nodes:     
                        for letter in 'qkv':           
                            graph.add_edge(node, attn_node, qkv=letter)
                residual_stream += attn_nodes

                for node in residual_stream:
                    graph.add_edge(node, mlp_node)
                residual_stream.append(mlp_node)
                        
        logit_node = LogitNode(graph.cfg['n_layers'], graph)
        for node in residual_stream:
            graph.add_edge(node, logit_node)
            
        graph.nodes[logit_node.name] = logit_node

        return graph


<<<<<<< HEAD
    def to_json(self, filename: str):
=======
    def edge_matrices(self): 
        edge_scores = torch.zeros((self.n_forward, self.n_backward))
        edges_in_graph = torch.zeros((self.n_forward, self.n_backward)).bool()
        for edge in self.edges.values():
            edge_scores[self.forward_index(edge.parent, attn_slice=False), self.backward_index(edge.child, qkv=edge.qkv, attn_slice=False)] = float(edge.score)
            edges_in_graph[self.forward_index(edge.parent, attn_slice=False), self.backward_index(edge.child, qkv=edge.qkv, attn_slice=False)] = edge.in_graph
            
        return edge_scores, edges_in_graph


    def to_json(self, filename: str):
        """Save the graph to a json file
        Args:
            filename (str): the filename to save the graph to"""
>>>>>>> 48e8605b
        # non serializable info
        d = {'cfg':dict(self.cfg)}
        node_dict = {}
        for node_name, node in self.nodes.items():
            node_dict[node_name] = {'in_graph': bool(node.in_graph)}
            if self.nodes_scores is not None:
                node_dict[node_name]['score'] = float(node.score)
            if self.neurons_in_graph is not None:
                node_dict[node_name]['neurons'] = self.neurons_in_graph[self.forward_index(node)].tolist()
                node_dict[node_name]['neurons_scores'] = self.neurons_scores[self.forward_index(node)].tolist()
        d['nodes'] = node_dict 
        
        edge_dict = {}
        for edge_name, edge in self.edges.items():
            edge_dict[edge_name] = {'score': edge.score, 'in_graph': bool(edge.in_graph)}
        
        with open(filename, 'w') as f:
            json.dump(d, f)
            
            
    def to_pt(self, filename: str):
        """Export this Graph as a .pt file

        Args:
            filename (str): The filename to save the graph to
        """
        src_nodes = [node.name for node in self.nodes.values() if not isinstance(node, LogitNode)]
        dst_nodes = self.get_dst_nodes()
        d = {'cfg':dict(self.cfg), 'src_nodes': src_nodes, 'dst_nodes': dst_nodes, 'edges_scores': self.scores, 'edges_in_graph': self.in_graph, 'nodes_in_graph': self.nodes_in_graph}
        if self.nodes_scores is not None:
            d['nodes_scores'] = self.nodes_scores
        if self.neurons_in_graph is not None:
            d['neurons_in_graph'] = self.neurons_in_graph
            d['neurons_scores'] = self.neurons_scores
        torch.save(d, filename)

    def to_pt(self, filename: str):
        """Save the graph to a torch file
        Args:
            filename (str): the filename to save the graph to"""
        src_nodes = {node.name: node.in_graph for node in self.nodes.values() if not isinstance(node, LogitNode)}
        dst_nodes = self.get_dst_nodes()
        edge_scores, edges_in_graph = self.edge_matrices()
        d = {'cfg':self.cfg, 'src_nodes': src_nodes, 'dst_nodes': dst_nodes, 'edges': edge_scores, 'edges_in_graph': edges_in_graph}
        torch.save(d, filename)

    @classmethod
<<<<<<< HEAD
    def from_json(cls, json_path: str) -> 'Graph':
        """
        Load a Graph object from a JSON file.
        The JSON should have the following keys:
            1. 'cfg': Configuration dictionary, containing similar values to a TLens configuration object.
            2. 'nodes': Dict[str, bool] which maps a node name (i.e. 'm11' or 'a0.h11') to a boolean value, indicating if the node is part of the circuit.
            3. 'edges': Dict[str, Dict] which maps an edge name ('node->node') to a dictionary contains values 
            4. 'neurons': Optional[Dict[str, List[bool]]] which maps a node name (i.e. 'm11' or 'a0.h11') to a list of boolean values, indicating which of its neurons are part of the circuit.

        NOTE: This method isn't disk-space efficient, and shouldn't be used when the circuits contains edges between neuron-resolution nodes.
        """
        with open(json_path, 'r') as f:
=======
    def from_json(cls, filename):
        """
        Load a Graph object from a JSON file.
        The JSON should have the following keys:
        1. 'cfg': Configuration dictionary, containing similar values to a TLens configuration object.
        2. 'nodes': Dict[str, bool] which maps a node name (i.e. 'm11' or 'a0.h11') to a boolean value, indicating if the node is part of the circuit.
        3. 'edges': Dict[str, Dict] which maps an edge name ('node->node') to a dictionary contains values 
        """
        with open(filename, 'r') as f:
>>>>>>> 48e8605b
            d = json.load(f)
            assert all([k in d.keys() for k in ['cfg', 'nodes', 'edges']]), "Bad input JSON format - Missing keys"

        g = Graph.from_model(d['cfg'], neuron_level=True, node_scores=True)
        any_node_scores, any_neurons, any_neurons_scores = False, False, False
        for name, node_dict in d['nodes'].items():
            g.nodes[name].in_graph = node_dict['in_graph']
            if 'score' in node_dict:
                any_node_scores = True
                g.nodes[name].score = node_dict['score']
            if 'neurons' in node_dict:
                any_neurons = True
                g.neurons_in_graph[g.forward_index(g.nodes[name])] = torch.tensor(node_dict['neurons']).float()
            if 'neurons_scores' in node_dict:
                any_neurons_scores = True
                g.neurons_scores[g.forward_index(g.nodes[name])] = torch.tensor(node_dict['neurons_scores']).float()
                
        if not any_node_scores:
            g.nodes_scores = None
        if not any_neurons:
            g.neurons_in_graph = None
        if not any_neurons_scores:
            g.neurons_scores = None        
        
        for name, info in d['edges'].items():
            g.edges[name].score = info['score']
            g.edges[name].in_graph = info['in_graph']
            
        return g
<<<<<<< HEAD

    @classmethod
    def from_pt(cls, pt_path: str) -> 'Graph':
        """
        Load a graph object from a pytorch-serialized file.
        The file should contain a dict with the following items -
            1. 'cfg': Configuration dictionary, containing similar values to a TLens configuration object.
            2. 'src_nodes': Dict[str, bool] which maps a node name (i.e. 'm11' or 'a0.h11') to a boolean value, indicating if the node is part of the circuit.
            3. 'dst_nodes': List[str] containing the names of the possible destination nodes, in the same order as the edges tensor.
            4. 'edges': torch.tensor[n_src_nodes, n_dst_nodes], where each value in (src, dst) represents the edge score between the src node and dst node.
            5. 'edges_in_graph': torch.tensor[n_src_nodes, n_dst_nodes], where each value in (src, dst) represents if the edge is in the graph or not.
            6. 'neurons': [Optional] torch.tensor[n_src_nodes, d_model], where each value in (src, neuron) indicates whether the neuron is in the graph or not
        """
        d = torch.load(pt_path)
        required_keys = ['cfg', 'src_nodes', 'dst_nodes', 'edges_scores', 'edges_in_graph', 'nodes_in_graph']
        assert all([k in d.keys() for k in required_keys]), f"Bad torch circuit file format. Found keys - {d.keys()}, missing keys - {set(required_keys) - set(d.keys())}"
        assert d['edges_scores'].shape == d['edges_in_graph'].shape, "Bad edges array shape"

        g = Graph.from_model(d['cfg'])

        g.in_graph[:] = d['edges_in_graph']
        g.scores[:] = d['edges_scores']
        g.nodes_in_graph[:] = d['nodes_in_graph']
=======
    
    @classmethod
    def from_pt(cls, filename):
        """Load a graph object from a pytorch-serialized file.
        The file should contain a dict with the following items -
        1. 'cfg': Configuration dictionary, containing similar values to a TLens configuration object.
        2. 'src_nodes': Dict[str, bool] which maps a node name (i.e. 'm11' or 'a0.h11') to a boolean value, indicating if the node is part of the circuit.
        3. 'dst_nodes': List[str] containing the names of the possible destination nodes, in the same order as the edges tensor.
        4. 'edges': torch.tensor[n_src_nodes, n_dst_nodes], where each value in (src, dst) represents the edge score between the src node and dst node.
        5. 'edges_in_graph': torch.tensor[n_src_nodes, n_dst_nodes], where each value in (src, dst) represents if the edge is in the graph or not.
        """
        d = torch.load(filename)
        assert all([k in d.keys() for k in ['cfg', 'src_nodes', 'dst_nodes', 'edges', 'edges_in_graph']]), f"Bad torch circuit file format. Found keys - {d.keys()}, missing keys - {set(['cfg', 'src_nodes', 'dst_nodes', 'edges', 'edges_in_graph']) - set(d.keys())}"
        assert d['edges'].shape == d['edges_in_graph'].shape == (len(d['src_nodes']), len(d['dst_nodes'])), "Bad edges array shape"

        g = Graph.from_model(d['cfg'])

        for name, in_graph in d['src_nodes'].items():
            g.nodes[name].in_graph = in_graph

        # Enumerate over the tensor and fill the edge values in the graph
        for src_idx, src_name in enumerate(d['src_nodes']):
            for dst_idx, dst_name in enumerate(d['dst_nodes']):
                edge_name = f'{src_name}->{dst_name}'
                if edge_name in g.edges.keys():
                    g.edges[edge_name].score = d['edges'][src_idx, dst_idx]
                    g.edges[edge_name].in_graph = d['edges_in_graph'][src_idx, dst_idx]

        return g
    
    def __eq__(self, other):
        keys_equal = (set(self.nodes.keys()) == set(other.nodes.keys())) and (set(self.edges.keys()) == set(other.edges.keys()))
        if not keys_equal:
            return False
>>>>>>> 48e8605b
        
        if 'nodes_scores' in d:
            g.nodes_scores = d['nodes_scores']
                    
        if 'neurons_in_graph' in d:
            g.neurons_in_graph = d['neurons_in_graph']
        
        if 'neurons_scores' in d:
            g.neurons_scores = d['neurons_scores']

        return g

    def to_graphviz(
        self,
        filename:str,
        colorscheme: str = "Pastel2",
        minimum_penwidth: float = 0.6,
        maximum_penwidth: float = 5.0,
        layout: str="dot",
        seed: Optional[int] = None
    ) -> pgv.AGraph:
<<<<<<< HEAD
        """Export the graph as a .png file
        
        Filename: the filename to save the graph to
=======
        """
        Convert the graph to a pygraphviz graph object for visualization.
>>>>>>> 48e8605b
        Colorscheme: a cmap colorscheme
        """
        g = pgv.AGraph(directed=True, bgcolor="white", overlap="false", splines="true", layout=layout)

        if seed is not None:
            np.random.seed(seed)

        colors = {node.name: generate_random_color(colorscheme) for node in self.nodes.values()}

        for node in self.nodes.values():
            if node.in_graph:
                g.add_node(node.name, 
                        fillcolor=colors[node.name], 
                        color="black", 
                        style="filled, rounded",
                        shape="box", 
                        fontname="Helvetica",
                        )

<<<<<<< HEAD
        scores = self.scores.view(-1).abs()
=======
        scores = self.get_scores().abs()
>>>>>>> 48e8605b
        max_score = scores.max().item()
        min_score = scores.min().item()
        for edge in self.edges.values():
            if edge.in_graph:
                normalized_score = (abs(edge.score) - min_score) / (max_score - min_score) if max_score != min_score else abs(edge.score)
                penwidth = max(minimum_penwidth, normalized_score * maximum_penwidth)
                g.add_edge(edge.parent.name,
                        edge.child.name,
                        penwidth=str(penwidth),
                        color=get_color(edge.qkv, edge.score),
                        )
        g.draw(filename, prog="dot")<|MERGE_RESOLUTION|>--- conflicted
+++ resolved
@@ -130,9 +130,6 @@
         super().__init__(name, 0, '', "hook_embed", index, graph)
 
 class Edge:
-<<<<<<< HEAD
-    graph: 'Graph'
-=======
     """An Edge in a graph. 
     Attributes:
         name: (str): the edge's name, given as [PARENT]->[CHILD]<[OPTIONAL QKV>]; the latter applies only if [CHILD] is an AttentionNode
@@ -142,12 +139,13 @@
         index: (Tuple): the index of the child node (only really relevant for AttentionNodes)
         score: (Optional[float]): the score of the edge (given by an attribution method)
         in_graph: (bool): whether the edge is in the graph or not"""
->>>>>>> 48e8605b
+
     name: str
     parent: Node 
     child: Node 
     hook: str
     index: Tuple
+      graph: 'Graph'
     def __init__(self, graph: 'Graph', parent: Node, child: Node, qkv:Optional[Literal["q", "k", "v"]]=None):
         self.graph = graph
         self.name = f'{parent.name}->{child.name}' if qkv is None else f'{parent.name}->{child.name}<{qkv}>'
@@ -164,17 +162,6 @@
         else:
             self.index = child.index
             self.hook = child.in_hook
-<<<<<<< HEAD
-=======
-
-    def get_color(self):
-        if self.qkv is not None:
-            return EDGE_TYPE_COLORS[self.qkv]
-        elif self.score < 0:
-            return "#FF0000"
-        else:
-            return "#000000"
->>>>>>> 48e8605b
 
     def __repr__(self):
         return f'Edge({self.name}, score: {self.score}, in_graph: {self.in_graph})'
@@ -204,7 +191,16 @@
         self.__dict__ = self
 
 class Graph:
-<<<<<<< HEAD
+    """
+    Represents a graph that consists of nodes and edges.
+
+    Attributes:
+        nodes (Dict[str, Node]): A dictionary of nodes in the graph, where the key is the node name and the value is the node object.
+        edges (Dict[str, Edge]): A dictionary of edges in the graph, where the key is the edge name and the value is the edge object.
+        n_forward (int): The number of forward nodes in the graph, i.e. the # of nodes whose output activations we care about
+        n_backward (int): The number of backward nodes/indices in the graph, i.e. the # of nodes whose input gradients we care about. Note that attention heads have 3 inputs that need to be dealt with during a backward pass
+        cfg (HookedTransformerConfig): The configuration object for the graph.
+    """
     nodes: Dict[str, Node]  # Maps from node names ('input', 'a0.h0', 'm0', 'logits', etc.) to Node objects
     edges: Dict[str, Edge]  # Maps from edge names ('input->a0.h0', 'a0.h0->m0', etc.) to Edge objects. Attn edges are denoted as 'input->a0.h0<q>', 'input->a0.h0<k>', 'input->a0.h0<v>'
     n_forward: int  # the number of forward (source) nodes
@@ -218,23 +214,6 @@
     forward_to_backward: torch.Tensor
     real_edge_mask: torch.Tensor   # (n_forward, n_backward) tensor of whether the edge is real (some edges are not real, e.g. m10->m2)
     cfg: GraphConfig
-=======
-    """
-    Represents a graph that consists of nodes and edges.
-
-    Attributes:
-        nodes (Dict[str, Node]): A dictionary of nodes in the graph, where the key is the node name and the value is the node object.
-        edges (Dict[str, Edge]): A dictionary of edges in the graph, where the key is the edge name and the value is the edge object.
-        n_forward (int): The number of forward nodes in the graph, i.e. the # of nodes whose output activations we care about
-        n_backward (int): The number of backward nodes/indices in the graph, i.e. the # of nodes whose input gradients we care about. Note that attention heads have 3 inputs that need to be dealt with during a backward pass
-        cfg (HookedTransformerConfig): The configuration object for the graph.
-    """    
-    nodes: Dict[str, Node]
-    edges: Dict[str, Edge]
-    n_forward: int 
-    n_backward: int
-    cfg: HookedTransformerConfig
->>>>>>> 48e8605b
 
     def __init__(self):
         self.nodes = {}
@@ -250,20 +229,12 @@
         parent.child_edges.add(edge)
         child.parents.add(parent)
         child.parent_edges.add(edge)
-<<<<<<< HEAD
-        
-        
-=======
-
->>>>>>> 48e8605b
+
+        
     def prev_index(self, node: Node) -> Union[int, slice]:
         """Return the forward index before which all nodes contribute to the input of the given node
         Args:
             node (Node): The node to get the prev forward index of
-<<<<<<< HEAD
-=======
-
->>>>>>> 48e8605b
         Returns:
             Union[int, slice]: an index representing the prev forward index of the node
         """
@@ -271,8 +242,6 @@
             return 0
         elif isinstance(node, LogitNode):
             return self.n_forward
-<<<<<<< HEAD
-=======
         elif isinstance(node, MLPNode):
             if self.cfg['parallel_attn_mlp']:
                 return 1 + node.layer * (self.cfg['n_heads'] + 1)
@@ -283,29 +252,6 @@
             return i
         else:
             raise ValueError(f"Invalid node: {node} of type {type(node)}")
-
-    def forward_index(self, node:Node, attn_slice=True):
-        """Return the forward index of the given node. Every node but the logits has a forward index, representing where in a tensor of n_forward x d_model activations the node's activations are stored.
-        Args:
-            node (Node): The node to get the forward index of
-            attn_slice (bool): whether to return a slice for the attention heads or an integer for the node
-        Returns:
-            Union[int, slice]: an index representing the forward index of the node"""
-        if isinstance(node, InputNode):
-            return 0
-        elif isinstance(node, LogitNode):
-            raise ValueError("No forward index for logits node")
->>>>>>> 48e8605b
-        elif isinstance(node, MLPNode):
-            if self.cfg['parallel_attn_mlp']:
-                return 1 + node.layer * (self.cfg['n_heads'] + 1)
-            else:
-                return 1 + node.layer * (self.cfg['n_heads'] + 1) + self.cfg['n_heads']
-        elif isinstance(node, AttentionNode):
-            i =  1 + node.layer * (self.cfg['n_heads'] + 1)
-            return i
-        else:
-            raise ValueError(f"Invalid node: {node} of type {type(node)}")
         
     @classmethod
     def _n_forward(cls, cfg) -> int:
@@ -318,8 +264,7 @@
     @classmethod
     def _forward_index(cls, cfg, node_name:str, attn_slice:bool=False) -> int:
         """Given a model's config and a node specification, return the forward (source) index of the node in the graph. The forward index is the index of the node in the forward pass of the model, which is used to index into the graph's tensors.
-
-<<<<<<< HEAD
+        
         Args:
             cfg (_type_): a (HookedTransformer) config object
             node_name (str): Name of the node: 'input', 'logits', 'm0', 'a0.h0', etc.
@@ -361,17 +306,6 @@
             int: the backward index
         """
         if node_name == 'input':
-=======
-    def backward_index(self, node:Node, qkv=None, attn_slice=True):
-        """Return the backward index of the given node. Every node but the input node has a backward index, representing where in a tensor of n_backward x d_model activations the node's activations are stored. Note that because attention heads have 3 inputs, they correspondingly 3 backward indices, depending on which of q, k, or v you want.
-        Args:
-            node (Node): The node to get the backward index of
-            qkv (str): which of q, k, or v to get the backward index of
-            attn_slice (bool): whether to return a slice for the attention heads or an integer for the node
-        Returns:
-            Union[int, slice]: an index representing the backward index of the node"""
-        if isinstance(node, InputNode):
->>>>>>> 48e8605b
             raise ValueError(f"No backward for input node")
         elif node_name == 'logits':
             return -1
@@ -386,7 +320,6 @@
             i = layer * (3 * cfg['n_heads'] + 1) + ('qkv'.index(qkv) * cfg['n_heads'])
             return slice(i, i + cfg['n_heads']) if attn_slice else i + head
         else:
-<<<<<<< HEAD
             raise ValueError(f"Invalid node: {node_name}")
         
     def backward_index(self, node:Node, qkv=None, attn_slice=True) -> int:
@@ -418,41 +351,12 @@
     
     def count_included_nodes(self) -> int:
         return self.nodes_in_graph.sum().item()
-=======
-            raise ValueError(f"Invalid node: {node} of type {type(node)}")
-
-    def get_scores(self, nonzero=False, in_graph=False, sort=True):
-        """Return the scores of the edges in the graph
-        Args:
-            nonzero (bool): whether to return only the nonzero scores
-            in_graph (bool): whether to return only the scores of the edges that are in the graph
-            sort (bool): whether to sort the scores before returning them
-        Returns:
-            torch.Tensor: a tensor of the scores of the edges in the graph"""
-        s = torch.tensor([edge.score for edge in self.edges.values() if edge.score != 0 and (edge.in_graph or not in_graph)]) if nonzero else torch.tensor([edge.score for edge in self.edges.values()])
-        return torch.sort(s).values if sort else s
-
-    def get_dst_nodes(self):
-        heads = []
-        for layer in range(self.cfg['n_layers']):
-            for letter in 'qkv':
-                for attention_head in range(self.cfg['n_heads']):
-                    heads.append(f'a{layer}.h{attention_head}<{letter}>')
-            heads.append(f'm{layer}')
-        heads.append('logits')
-        return heads
-
-    def count_included_edges(self):
-        return sum(edge.in_graph for edge in self.edges.values())
->>>>>>> 48e8605b
     
     def count_included_neurons(self) -> int:
         return self.neurons_in_graph.sum().item()
     
     def reset(self, empty=True):
         """Resets the graph, setting everything to zero. If empty is False, sets everything to True instead.
-
-<<<<<<< HEAD
         Args:
             empty (bool, optional): If true, removes everything from graph; otherwise adds everything. Defaults to True.
         """
@@ -470,19 +374,14 @@
                 
     def apply_threshold(self, threshold: float, absolute: bool, reset: bool=True, level:Literal['edge','node','neuron']='edge', prune=True):
         """Apply a threshold to the graph, setting the in_graph attribute of edges/nodes/neurons to True if the score is above the threshold. If a node or neuron has no score, it's assumed to always be in the graph.
+        
         Args:
             threshold (float): the threshold to apply
             absolute (bool): whether to take the absolute value of the scores before applying the threshold
             reset (bool): resets the graph, setting everything to zero, before applying topn. Only if reset=True will corresponding outgoing edges be added after neuron and node topn
             level (str, optional): level at which to apply topn. Defaults to 'edge'.
             prune (bool): whether to prune the graph after applying topn"""
-=======
-    def apply_threshold(self, threshold: float, absolute: bool):
-        """Apply a threshold to the graph, setting the in_graph attribute of edges to True if the score is above the threshold
-        Args:
-            threshold (float): the threshold to apply
-            absolute (bool): whether to take the absolute value of the scores before applying the threshold"""
->>>>>>> 48e8605b
+
         threshold = float(threshold)
         if reset:
             self.reset()
@@ -542,7 +441,6 @@
         if prune:
             self.prune()
     
-<<<<<<< HEAD
     def apply_topn(self, n:int, absolute: bool, level:Literal['edge','node','neuron']='edge', reset: bool=True, prune:bool=True):
         """Sets the graph to contain only the top-n components. The components are specified by the level parameter, which can be 'edge','node', or 'neuron'. If 'node', the top-n nodes are selected based on their scores, and all outgoing edges to nodes in the graph are true. If 'edge', the top-n edges are selected based on their scores. If 'neuron', the top-n neurons are selected based on their scores, and all outgoing edges to nodes with neurons in the graph are true.
 
@@ -643,32 +541,6 @@
         if n_edges > len(self.edges):
             raise ValueError(f"n ({n_edges}) is greater than the number of edges ({len(self.edges)})")
         
-=======
-    def apply_topn(self, n:int, absolute: bool):
-        """Apply a top n filter to the graph, setting the in_graph attribute of the n edges with the highest scores to True
-        Args:
-            n (int): the number of edges to include
-            absolute (bool): whether to take the absolute value of the scores before applying the threshold"""
-        a = abs if absolute else lambda x: x
-        for node in self.nodes.values():
-            node.in_graph = False
-
-        sorted_edges = sorted(list(self.edges.values()), key = lambda edge: a(edge.score), reverse=True)
-        for edge in sorted_edges[:n]:
-            edge.in_graph = True 
-            edge.parent.in_graph = True 
-            edge.child.in_graph = True 
-
-        for edge in sorted_edges[n:]:
-            edge.in_graph = False
-
-    def apply_greedy(self, n_edges, reset=True, absolute: bool = True):
-        """Perform a greedy search on the graph, starting from the logits node and selecting the reachable edge with the highest score at each step (of n_edges). An edge is reachable if its child is in the graph; if an edge is selected but its parent is not in the graph, the parent is added.
-        Args:
-            n_edges (int): the number of edges to include
-            reset (bool): whether to reset the in_graph attribute of all nodes and edges before applying the greedy search (defaults to True, you probably want to keep it that way)
-            absolute (bool): whether to take the absolute value of the scores before applying the threshold"""
->>>>>>> 48e8605b
         if reset:
             self.nodes_in_graph *= False
             self.in_graph *= False
@@ -818,24 +690,7 @@
         return graph
 
 
-<<<<<<< HEAD
     def to_json(self, filename: str):
-=======
-    def edge_matrices(self): 
-        edge_scores = torch.zeros((self.n_forward, self.n_backward))
-        edges_in_graph = torch.zeros((self.n_forward, self.n_backward)).bool()
-        for edge in self.edges.values():
-            edge_scores[self.forward_index(edge.parent, attn_slice=False), self.backward_index(edge.child, qkv=edge.qkv, attn_slice=False)] = float(edge.score)
-            edges_in_graph[self.forward_index(edge.parent, attn_slice=False), self.backward_index(edge.child, qkv=edge.qkv, attn_slice=False)] = edge.in_graph
-            
-        return edge_scores, edges_in_graph
-
-
-    def to_json(self, filename: str):
-        """Save the graph to a json file
-        Args:
-            filename (str): the filename to save the graph to"""
->>>>>>> 48e8605b
         # non serializable info
         d = {'cfg':dict(self.cfg)}
         node_dict = {}
@@ -883,7 +738,6 @@
         torch.save(d, filename)
 
     @classmethod
-<<<<<<< HEAD
     def from_json(cls, json_path: str) -> 'Graph':
         """
         Load a Graph object from a JSON file.
@@ -896,17 +750,6 @@
         NOTE: This method isn't disk-space efficient, and shouldn't be used when the circuits contains edges between neuron-resolution nodes.
         """
         with open(json_path, 'r') as f:
-=======
-    def from_json(cls, filename):
-        """
-        Load a Graph object from a JSON file.
-        The JSON should have the following keys:
-        1. 'cfg': Configuration dictionary, containing similar values to a TLens configuration object.
-        2. 'nodes': Dict[str, bool] which maps a node name (i.e. 'm11' or 'a0.h11') to a boolean value, indicating if the node is part of the circuit.
-        3. 'edges': Dict[str, Dict] which maps an edge name ('node->node') to a dictionary contains values 
-        """
-        with open(filename, 'r') as f:
->>>>>>> 48e8605b
             d = json.load(f)
             assert all([k in d.keys() for k in ['cfg', 'nodes', 'edges']]), "Bad input JSON format - Missing keys"
 
@@ -936,7 +779,6 @@
             g.edges[name].in_graph = info['in_graph']
             
         return g
-<<<<<<< HEAD
 
     @classmethod
     def from_pt(cls, pt_path: str) -> 'Graph':
@@ -960,42 +802,6 @@
         g.in_graph[:] = d['edges_in_graph']
         g.scores[:] = d['edges_scores']
         g.nodes_in_graph[:] = d['nodes_in_graph']
-=======
-    
-    @classmethod
-    def from_pt(cls, filename):
-        """Load a graph object from a pytorch-serialized file.
-        The file should contain a dict with the following items -
-        1. 'cfg': Configuration dictionary, containing similar values to a TLens configuration object.
-        2. 'src_nodes': Dict[str, bool] which maps a node name (i.e. 'm11' or 'a0.h11') to a boolean value, indicating if the node is part of the circuit.
-        3. 'dst_nodes': List[str] containing the names of the possible destination nodes, in the same order as the edges tensor.
-        4. 'edges': torch.tensor[n_src_nodes, n_dst_nodes], where each value in (src, dst) represents the edge score between the src node and dst node.
-        5. 'edges_in_graph': torch.tensor[n_src_nodes, n_dst_nodes], where each value in (src, dst) represents if the edge is in the graph or not.
-        """
-        d = torch.load(filename)
-        assert all([k in d.keys() for k in ['cfg', 'src_nodes', 'dst_nodes', 'edges', 'edges_in_graph']]), f"Bad torch circuit file format. Found keys - {d.keys()}, missing keys - {set(['cfg', 'src_nodes', 'dst_nodes', 'edges', 'edges_in_graph']) - set(d.keys())}"
-        assert d['edges'].shape == d['edges_in_graph'].shape == (len(d['src_nodes']), len(d['dst_nodes'])), "Bad edges array shape"
-
-        g = Graph.from_model(d['cfg'])
-
-        for name, in_graph in d['src_nodes'].items():
-            g.nodes[name].in_graph = in_graph
-
-        # Enumerate over the tensor and fill the edge values in the graph
-        for src_idx, src_name in enumerate(d['src_nodes']):
-            for dst_idx, dst_name in enumerate(d['dst_nodes']):
-                edge_name = f'{src_name}->{dst_name}'
-                if edge_name in g.edges.keys():
-                    g.edges[edge_name].score = d['edges'][src_idx, dst_idx]
-                    g.edges[edge_name].in_graph = d['edges_in_graph'][src_idx, dst_idx]
-
-        return g
-    
-    def __eq__(self, other):
-        keys_equal = (set(self.nodes.keys()) == set(other.nodes.keys())) and (set(self.edges.keys()) == set(other.edges.keys()))
-        if not keys_equal:
-            return False
->>>>>>> 48e8605b
         
         if 'nodes_scores' in d:
             g.nodes_scores = d['nodes_scores']
@@ -1017,14 +823,10 @@
         layout: str="dot",
         seed: Optional[int] = None
     ) -> pgv.AGraph:
-<<<<<<< HEAD
+
         """Export the graph as a .png file
         
         Filename: the filename to save the graph to
-=======
-        """
-        Convert the graph to a pygraphviz graph object for visualization.
->>>>>>> 48e8605b
         Colorscheme: a cmap colorscheme
         """
         g = pgv.AGraph(directed=True, bgcolor="white", overlap="false", splines="true", layout=layout)
@@ -1044,11 +846,7 @@
                         fontname="Helvetica",
                         )
 
-<<<<<<< HEAD
         scores = self.scores.view(-1).abs()
-=======
-        scores = self.get_scores().abs()
->>>>>>> 48e8605b
         max_score = scores.max().item()
         min_score = scores.min().item()
         for edge in self.edges.values():
